--- conflicted
+++ resolved
@@ -724,21 +724,7 @@
   }
 `);
 
-<<<<<<< HEAD
-// A wrapper for the version details panel. Shows two columns.
-// First grows as needed, second shrinks as needed and is aligned to the bottom.
-const cssColumns = styled('div', `
-=======
-
-export const cssValueLabel = styled('div', `
-  padding: 4px 8px;
-  color: ${theme.text};
-  border: 1px solid ${theme.inputBorder};
-  border-radius: ${vars.controlBorderRadius};
-`);
-
 const cssExpandedContent = styled('div', `
->>>>>>> e9840a9b
   display: flex;
   justify-content: space-between;
   margin-right: 8px;
